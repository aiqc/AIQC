--- conflicted
+++ resolved
@@ -3503,16 +3503,10 @@
 		self.plot_template = dict(layout=go.Layout(
 			font=dict(family='Avenir', color='#FAFAFA'),
 			title=dict(x=0.05, y=0.95),
-<<<<<<< HEAD
 			titlefont=dict(family='Avenir'),
 			plot_bgcolor='#181B1E',
 			paper_bgcolor='#181B1E',
 			hovermode='closest',
-=======
-			titlefont=dict(family='Spectral'),
-			plot_bgcolor='#181B1E',
-			paper_bgcolor='#181B1E',
->>>>>>> 1e80deea
 			hoverlabel=dict(
 				bgcolor="#0F0F0F",
 				font=dict(
